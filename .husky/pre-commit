npm run lint
npm run test
<<<<<<< HEAD
echo "Remember to run 'npm run build' before committing if you have made changes to the source code, and want to rebuild the distribution files."
=======
echo 'Remember to build and commit new index if you want changes to be reflected in the action'
>>>>>>> d15a5af4
<|MERGE_RESOLUTION|>--- conflicted
+++ resolved
@@ -1,7 +1,3 @@
 npm run lint
 npm run test
-<<<<<<< HEAD
-echo "Remember to run 'npm run build' before committing if you have made changes to the source code, and want to rebuild the distribution files."
-=======
-echo 'Remember to build and commit new index if you want changes to be reflected in the action'
->>>>>>> d15a5af4
+echo "Remember to run 'npm run build' before committing if you have made changes to the source code, and want to rebuild the distribution files."